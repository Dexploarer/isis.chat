/* eslint-disable */
/**
 * Generated `api` utility.
 *
 * THIS CODE IS AUTOMATICALLY GENERATED.
 *
 * To regenerate, run `npx convex dev`.
 * @module
 */

import type {
  ApiFromModules,
  FilterApi,
  FunctionReference,
<<<<<<< HEAD
} from "convex/server";
import type * as admin from "../admin.js";
import type * as agents from "../agents.js";
import type * as auth from "../auth.js";
import type * as chats from "../chats.js";
import type * as documents from "../documents.js";
import type * as env from "../env.js";
import type * as files from "../files.js";
import type * as healthCheck from "../healthCheck.js";
import type * as memories from "../memories.js";
import type * as messages from "../messages.js";
import type * as users from "../users.js";
import type * as vectorStoreFiles from "../vectorStoreFiles.js";
import type * as vectorStores from "../vectorStores.js";
import type * as workflows from "../workflows.js";
=======
} from 'convex/server';
import type * as admin from '../admin.js';
<<<<<<< HEAD
=======
import type * as agents from '../agents.js';
>>>>>>> upstream/main
import type * as auth from '../auth.js';
import type * as chats from '../chats.js';
import type * as documents from '../documents.js';
import type * as env from '../env.js';
import type * as healthCheck from '../healthCheck.js';
<<<<<<< HEAD
import type * as messages from '../messages.js';
import type * as users from '../users.js';
=======
import type * as memories from '../memories.js';
import type * as messages from '../messages.js';
import type * as users from '../users.js';
import type * as workflows from '../workflows.js';
>>>>>>> upstream/main
>>>>>>> 7ecc9ab9

/**
 * A utility for referencing Convex functions in your app's API.
 *
 * Usage:
 * ```js
 * const myFunctionReference = api.myModule.myFunction;
 * ```
 */
declare const fullApi: ApiFromModules<{
  admin: typeof admin;
  agents: typeof agents;
  auth: typeof auth;
  chats: typeof chats;
  documents: typeof documents;
  env: typeof env;
  files: typeof files;
  healthCheck: typeof healthCheck;
  memories: typeof memories;
  messages: typeof messages;
  users: typeof users;
  vectorStoreFiles: typeof vectorStoreFiles;
  vectorStores: typeof vectorStores;
  workflows: typeof workflows;
}>;
export declare const api: FilterApi<
  typeof fullApi,
  FunctionReference<any, "public">
>;
export declare const internal: FilterApi<
  typeof fullApi,
  FunctionReference<any, "internal">
>;<|MERGE_RESOLUTION|>--- conflicted
+++ resolved
@@ -12,11 +12,11 @@
   ApiFromModules,
   FilterApi,
   FunctionReference,
-<<<<<<< HEAD
 } from "convex/server";
 import type * as admin from "../admin.js";
 import type * as agents from "../agents.js";
 import type * as auth from "../auth.js";
+import type * as blockchainTransactions from "../blockchainTransactions.js";
 import type * as chats from "../chats.js";
 import type * as documents from "../documents.js";
 import type * as env from "../env.js";
@@ -28,28 +28,6 @@
 import type * as vectorStoreFiles from "../vectorStoreFiles.js";
 import type * as vectorStores from "../vectorStores.js";
 import type * as workflows from "../workflows.js";
-=======
-} from 'convex/server';
-import type * as admin from '../admin.js';
-<<<<<<< HEAD
-=======
-import type * as agents from '../agents.js';
->>>>>>> upstream/main
-import type * as auth from '../auth.js';
-import type * as chats from '../chats.js';
-import type * as documents from '../documents.js';
-import type * as env from '../env.js';
-import type * as healthCheck from '../healthCheck.js';
-<<<<<<< HEAD
-import type * as messages from '../messages.js';
-import type * as users from '../users.js';
-=======
-import type * as memories from '../memories.js';
-import type * as messages from '../messages.js';
-import type * as users from '../users.js';
-import type * as workflows from '../workflows.js';
->>>>>>> upstream/main
->>>>>>> 7ecc9ab9
 
 /**
  * A utility for referencing Convex functions in your app's API.
@@ -63,6 +41,7 @@
   admin: typeof admin;
   agents: typeof agents;
   auth: typeof auth;
+  blockchainTransactions: typeof blockchainTransactions;
   chats: typeof chats;
   documents: typeof documents;
   env: typeof env;
