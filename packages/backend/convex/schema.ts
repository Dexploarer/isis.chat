--- conflicted
+++ resolved
@@ -415,127 +415,173 @@
     }),
 
   // =============================================================================
-  // Agentic AI System
-  // =============================================================================
-
-  // AI Agents
+  // Agentic AI System - Feature Branch Version with Blockchain Extensions
+  // =============================================================================
+
+  // AI Agents for specialized tasks
   agents: defineTable({
     name: v.string(),
-    description: v.optional(v.string()),
+    type: v.union(
+      v.literal('general'),
+      v.literal('trading'),
+      v.literal('defi'),
+      v.literal('nft'),
+      v.literal('dao'),
+      v.literal('portfolio'),
+      v.literal('custom')
+    ),
+    description: v.string(),
+    systemPrompt: v.string(),
+    capabilities: v.array(v.string()), // List of available tools/actions
     model: v.string(),
-    systemPrompt: v.string(),
     temperature: v.optional(v.number()),
     maxTokens: v.optional(v.number()),
-    tools: v.optional(v.array(v.string())), // Tool names
-    maxSteps: v.optional(v.number()),
-    walletAddress: v.string(),
+    config: v.optional(v.object({
+      rpcUrl: v.optional(v.string()),
+      priorityFee: v.optional(v.number()),
+      slippage: v.optional(v.number()),
+      gasBudget: v.optional(v.number()),
+    })),
     isActive: v.boolean(),
+    isPublic: v.boolean(), // Whether available to all users or custom
+    createdBy: v.optional(v.string()), // walletAddress for custom agents
     createdAt: v.number(),
     updatedAt: v.number(),
   })
-    .index('by_owner', ['walletAddress', 'createdAt'])
-    .index('by_active', ['isActive', 'updatedAt'])
-    .searchIndex('search_name', {
-      searchField: 'name',
-      filterFields: ['walletAddress', 'isActive'],
-    }),
-
-  // Agent executions
-  agentExecutions: defineTable({
+    .index('by_type', ['type', 'isActive'])
+    .index('by_creator', ['createdBy', 'createdAt'])
+    .index('by_public', ['isPublic', 'isActive']),
+
+  // Agent Sessions - tracks active agent contexts
+  agentSessions: defineTable({
+    chatId: v.id('chats'),
     agentId: v.id('agents'),
-    walletAddress: v.string(),
+    userId: v.string(), // walletAddress
+    context: v.optional(v.object({
+      lastAction: v.optional(v.string()),
+      pendingTransactions: v.optional(v.array(v.string())),
+      walletBalance: v.optional(v.number()),
+      activePositions: v.optional(v.array(v.string())),
+      preferences: v.optional(v.object({
+        riskLevel: v.optional(v.union(v.literal('low'), v.literal('medium'), v.literal('high'))),
+        maxSlippage: v.optional(v.number()),
+        autoConfirm: v.optional(v.boolean()),
+      })),
+    })),
+    isActive: v.boolean(),
+    createdAt: v.number(),
+    updatedAt: v.number(),
+  })
+    .index('by_chat', ['chatId'])
+    .index('by_agent', ['agentId', 'isActive'])
+    .index('by_user', ['userId', 'isActive']),
+
+  // Blockchain Transactions initiated by agents
+  blockchainTransactions: defineTable({
+    chatId: v.optional(v.id('chats')),
+    messageId: v.optional(v.id('messages')),
+    agentId: v.optional(v.id('agents')),
+    userId: v.string(), // walletAddress
+    signature: v.optional(v.string()), // Transaction signature
+    type: v.union(
+      v.literal('transfer'),
+      v.literal('swap'),
+      v.literal('stake'),
+      v.literal('unstake'),
+      v.literal('lend'),
+      v.literal('borrow'),
+      v.literal('mint_nft'),
+      v.literal('buy_nft'),
+      v.literal('sell_nft'),
+      v.literal('vote'),
+      v.literal('create_token'),
+      v.literal('liquidity_add'),
+      v.literal('liquidity_remove'),
+      v.literal('other')
+    ),
+    operation: v.string(), // Specific operation name (e.g., 'deployToken', 'swapTokens')
+    parameters: v.object({
+      amount: v.optional(v.string()),
+      tokenMint: v.optional(v.string()),
+      targetAddress: v.optional(v.string()),
+      slippage: v.optional(v.number()),
+      priority: v.optional(v.number()),
+    }),
     status: v.union(
       v.literal('pending'),
-      v.literal('running'),
-      v.literal('waiting_approval'),
-      v.literal('completed'),
+      v.literal('confirmed'),
       v.literal('failed'),
       v.literal('cancelled')
     ),
-    input: v.string(),
-    result: v.optional(
-      v.object({
-        success: v.boolean(),
-        output: v.string(),
-        finalStep: v.number(),
-        totalSteps: v.number(),
-        toolsUsed: v.array(v.string()),
-        tokensUsed: v.object({
-          input: v.number(),
-          output: v.number(),
-          total: v.number(),
-        }),
-        executionTime: v.number(),
-      })
-    ),
-    error: v.optional(v.string()),
-    startedAt: v.number(),
-    completedAt: v.optional(v.number()),
-    metadata: v.optional(executionMetadata),
-  })
-    .index('by_agent', ['agentId', 'startedAt'])
-    .index('by_user', ['walletAddress', 'startedAt'])
-    .index('by_status', ['status', 'startedAt']),
-
-  // Agent execution steps
-  agentSteps: defineTable({
-    executionId: v.id('agentExecutions'),
-    stepNumber: v.number(),
-    type: v.union(
-      v.literal('reasoning'),
-      v.literal('tool_call'),
-      v.literal('parallel_tools'),
-      v.literal('human_approval'),
-      v.literal('workflow_step')
-    ),
-    status: v.union(
-      v.literal('pending'),
-      v.literal('running'),
-      v.literal('completed'),
-      v.literal('failed'),
-      v.literal('waiting_approval')
-    ),
-    input: v.optional(v.string()),
-    output: v.optional(v.string()),
-    reasoning: v.optional(v.string()),
-    toolCalls: v.optional(
-      v.array(
-        v.object({
-          id: v.string(),
-          name: v.string(),
-          parameters: toolParameters,
-          requiresApproval: v.boolean(),
-        })
-      )
-    ),
-    toolResults: v.optional(
-      v.array(
-        v.object({
-          id: v.string(),
-          success: v.boolean(),
-          result: toolResult,
-          error: v.optional(
-            v.object({
-              code: v.string(),
-              message: v.string(),
-              details: v.optional(errorDetails),
-              retryable: v.optional(v.boolean()),
-            })
-          ),
-          executionTime: v.number(),
-          metadata: v.optional(executionMetadata),
-        })
-      )
-    ),
-    startedAt: v.number(),
-    completedAt: v.optional(v.number()),
-    error: v.optional(v.string()),
-  })
-    .index('by_execution', ['executionId', 'stepNumber'])
-    .index('by_status', ['status']),
-
-  // =============================================================================
-  // Workflow System
+    errorMessage: v.optional(v.string()),
+    fee: v.optional(v.number()), // Transaction fee in SOL
+    blockTime: v.optional(v.number()),
+    confirmations: v.optional(v.number()),
+    metadata: v.optional(v.object({
+      tokensBefore: v.optional(v.array(v.object({
+        mint: v.string(),
+        amount: v.string(),
+      }))),
+      tokensAfter: v.optional(v.array(v.object({
+        mint: v.string(),
+        amount: v.string(),
+      }))),
+      priceImpact: v.optional(v.number()),
+      executionTime: v.optional(v.number()),
+    })),
+    createdAt: v.number(),
+    updatedAt: v.number(),
+  })
+    .index('by_user', ['userId', 'createdAt'])
+    .index('by_status', ['status', 'createdAt'])
+    .index('by_type', ['type', 'createdAt'])
+    .index('by_chat', ['chatId', 'createdAt'])
+    .index('by_signature', ['signature']),
+
+  // Tool usage tracking for Solana Agent Kit
+  toolUsage: defineTable({
+    agentId: v.id('agents'),
+    userId: v.string(), // walletAddress
+    toolName: v.string(), // e.g., 'deployToken', 'swapTokens', 'getBalance'
+    category: v.union(
+      v.literal('wallet'),
+      v.literal('trading'),
+      v.literal('defi'),
+      v.literal('nft'),
+      v.literal('governance'),
+      v.literal('social'),
+      v.literal('utility')
+    ),
+    parameters: v.optional(v.any()), // Tool-specific parameters
+    result: v.optional(v.any()), // Tool execution result
+    success: v.boolean(),
+    errorMessage: v.optional(v.string()),
+    executionTime: v.optional(v.number()), // milliseconds
+    gasUsed: v.optional(v.number()),
+    createdAt: v.number(),
+  })
+    .index('by_agent', ['agentId', 'createdAt'])
+    .index('by_user', ['userId', 'createdAt'])
+    .index('by_tool', ['toolName', 'createdAt'])
+    .index('by_category', ['category', 'success', 'createdAt']),
+
+  // Agent Capabilities - defines what each agent can do
+  agentCapabilities: defineTable({
+    agentId: v.id('agents'),
+    capability: v.string(), // Tool or action name
+    enabled: v.boolean(),
+    config: v.optional(v.any()), // Capability-specific configuration
+    permissions: v.optional(v.array(v.string())), // Required permissions
+    description: v.optional(v.string()),
+    category: v.optional(v.string()),
+    createdAt: v.number(),
+    updatedAt: v.number(),
+  })
+    .index('by_agent', ['agentId', 'enabled'])
+    .index('by_capability', ['capability', 'enabled']),
+
+  // =============================================================================
+  // Workflow System (from upstream - for future compatibility)
   // =============================================================================
 
   // Workflows
@@ -783,172 +829,6 @@
     createdAt: v.number(),
     updatedAt: v.number(),
   })
-<<<<<<< HEAD
-    .index('by_key', ['publicKey'])
-    .index('by_expires', ['expiresAt']),
-
-  // AI Agents for specialized tasks
-  agents: defineTable({
-    name: v.string(),
-    type: v.union(
-      v.literal('general'),
-      v.literal('trading'),
-      v.literal('defi'),
-      v.literal('nft'),
-      v.literal('dao'),
-      v.literal('portfolio'),
-      v.literal('custom')
-    ),
-    description: v.string(),
-    systemPrompt: v.string(),
-    capabilities: v.array(v.string()), // List of available tools/actions
-    model: v.string(),
-    temperature: v.optional(v.number()),
-    maxTokens: v.optional(v.number()),
-    config: v.optional(v.object({
-      rpcUrl: v.optional(v.string()),
-      priorityFee: v.optional(v.number()),
-      slippage: v.optional(v.number()),
-      gasBudget: v.optional(v.number()),
-    })),
-    isActive: v.boolean(),
-    isPublic: v.boolean(), // Whether available to all users or custom
-    createdBy: v.optional(v.string()), // walletAddress for custom agents
-    createdAt: v.number(),
-    updatedAt: v.number(),
-  })
-    .index('by_type', ['type', 'isActive'])
-    .index('by_creator', ['createdBy', 'createdAt'])
-    .index('by_public', ['isPublic', 'isActive']),
-
-  // Agent Sessions - tracks active agent contexts
-  agentSessions: defineTable({
-    chatId: v.id('chats'),
-    agentId: v.id('agents'),
-    userId: v.string(), // walletAddress
-    context: v.optional(v.object({
-      lastAction: v.optional(v.string()),
-      pendingTransactions: v.optional(v.array(v.string())),
-      walletBalance: v.optional(v.number()),
-      activePositions: v.optional(v.array(v.string())),
-      preferences: v.optional(v.object({
-        riskLevel: v.optional(v.union(v.literal('low'), v.literal('medium'), v.literal('high'))),
-        maxSlippage: v.optional(v.number()),
-        autoConfirm: v.optional(v.boolean()),
-      })),
-    })),
-    isActive: v.boolean(),
-    createdAt: v.number(),
-    updatedAt: v.number(),
-  })
-    .index('by_chat', ['chatId'])
-    .index('by_agent', ['agentId', 'isActive'])
-    .index('by_user', ['userId', 'isActive']),
-
-  // Blockchain Transactions initiated by agents
-  blockchainTransactions: defineTable({
-    chatId: v.optional(v.id('chats')),
-    messageId: v.optional(v.id('messages')),
-    agentId: v.optional(v.id('agents')),
-    userId: v.string(), // walletAddress
-    signature: v.optional(v.string()), // Transaction signature
-    type: v.union(
-      v.literal('transfer'),
-      v.literal('swap'),
-      v.literal('stake'),
-      v.literal('unstake'),
-      v.literal('lend'),
-      v.literal('borrow'),
-      v.literal('mint_nft'),
-      v.literal('buy_nft'),
-      v.literal('sell_nft'),
-      v.literal('vote'),
-      v.literal('create_token'),
-      v.literal('liquidity_add'),
-      v.literal('liquidity_remove'),
-      v.literal('other')
-    ),
-    operation: v.string(), // Specific operation name (e.g., 'deployToken', 'swapTokens')
-    parameters: v.object({
-      amount: v.optional(v.string()),
-      tokenMint: v.optional(v.string()),
-      targetAddress: v.optional(v.string()),
-      slippage: v.optional(v.number()),
-      priority: v.optional(v.number()),
-    }),
-    status: v.union(
-      v.literal('pending'),
-      v.literal('confirmed'),
-      v.literal('failed'),
-      v.literal('cancelled')
-    ),
-    errorMessage: v.optional(v.string()),
-    fee: v.optional(v.number()), // Transaction fee in SOL
-    blockTime: v.optional(v.number()),
-    confirmations: v.optional(v.number()),
-    metadata: v.optional(v.object({
-      tokensBefore: v.optional(v.array(v.object({
-        mint: v.string(),
-        amount: v.string(),
-      }))),
-      tokensAfter: v.optional(v.array(v.object({
-        mint: v.string(),
-        amount: v.string(),
-      }))),
-      priceImpact: v.optional(v.number()),
-      executionTime: v.optional(v.number()),
-    })),
-    createdAt: v.number(),
-    updatedAt: v.number(),
-  })
-    .index('by_user', ['userId', 'createdAt'])
-    .index('by_status', ['status', 'createdAt'])
-    .index('by_type', ['type', 'createdAt'])
-    .index('by_chat', ['chatId', 'createdAt'])
-    .index('by_signature', ['signature']),
-
-  // Tool usage tracking for Solana Agent Kit
-  toolUsage: defineTable({
-    agentId: v.id('agents'),
-    userId: v.string(), // walletAddress
-    toolName: v.string(), // e.g., 'deployToken', 'swapTokens', 'getBalance'
-    category: v.union(
-      v.literal('wallet'),
-      v.literal('trading'),
-      v.literal('defi'),
-      v.literal('nft'),
-      v.literal('governance'),
-      v.literal('social'),
-      v.literal('utility')
-    ),
-    parameters: v.optional(v.any()), // Tool-specific parameters
-    result: v.optional(v.any()), // Tool execution result
-    success: v.boolean(),
-    errorMessage: v.optional(v.string()),
-    executionTime: v.optional(v.number()), // milliseconds
-    gasUsed: v.optional(v.number()),
-    createdAt: v.number(),
-  })
-    .index('by_agent', ['agentId', 'createdAt'])
-    .index('by_user', ['userId', 'createdAt'])
-    .index('by_tool', ['toolName', 'createdAt'])
-    .index('by_category', ['category', 'success', 'createdAt']),
-
-  // Agent Capabilities - defines what each agent can do
-  agentCapabilities: defineTable({
-    agentId: v.id('agents'),
-    capability: v.string(), // Tool or action name
-    enabled: v.boolean(),
-    config: v.optional(v.any()), // Capability-specific configuration
-    permissions: v.optional(v.array(v.string())), // Required permissions
-    description: v.optional(v.string()),
-    category: v.optional(v.string()),
-    createdAt: v.number(),
-    updatedAt: v.number(),
-  })
-    .index('by_agent', ['agentId', 'enabled'])
-    .index('by_capability', ['capability', 'enabled']),
-=======
     .index('by_user', ['userId', 'importance'])
     .index('by_type', ['type', 'importance'])
     .index('by_source', ['sourceId', 'sourceType'])
@@ -1057,5 +937,4 @@
     .index('by_tool', ['toolName', 'createdAt'])
     .index('by_user', ['userId', 'createdAt'])
     .index('by_success', ['success', 'createdAt']),
->>>>>>> 147e464a
 });