@import "tailwindcss";
@import "tw-animate-css";

@custom-variant dark (&:where(.dark, .dark *));

@theme {
  /* PRD Typography - optimized for Bun runtime */
  --font-sans: "Inter", ui-sans-serif, system-ui, sans-serif,
    "Apple Color Emoji", "Segoe UI Emoji", "Segoe UI Symbol", "Noto Color Emoji";
  --font-mono: "IBM Plex Mono", "SF Mono", "Monaco", "Inconsolata", "Roboto Mono", 
    "Fira Code", monospace;
  --font-heading: "Satoshi", "Inter", ui-sans-serif, system-ui, sans-serif;
}

html,
body {
  @apply bg-background text-foreground transition-colors duration-300;

  @media (prefers-color-scheme: dark) {
    color-scheme: dark;
  }
}

:root {
  --radius: 0.625rem;
<<<<<<< HEAD
  
  /* ISIS.chat brand colors from PRD - Light theme */
  --isis-primary: #14F195;
  --isis-accent: #8247E5;
  --isis-error: #FF5F56;
  
  /* Ancient Egyptian palette */
  --egypt-gold: #FFD700;
  --egypt-bronze: #B48751;
  --egypt-amber: #CD853F;
  --egypt-stone: #A0785A;
  --egypt-dark-stone: #5C4530;
  
  /* Light theme colors */
  --background: #F8F9FB;
  --foreground: #1A1A1A;
  --card: #FFFFFF;
  --card-foreground: #1A1A1A;
  --popover: #FFFFFF;
  --popover-foreground: #1A1A1A;
  --primary: #14F195;
  --primary-foreground: #000000;
  --secondary: #F1F5F9;
  --secondary-foreground: #1A1A1A;
  --muted: #F1F5F9;
  --muted-foreground: #64748B;
  --accent: #8247E5;
  --accent-foreground: #FFFFFF;
  --destructive: #FF5F56;
  --destructive-foreground: #FFFFFF;
  --border: #E2E8F0;
  --input: #E2E8F0;
  --ring: #14F195;
  --chart-1: #14F195;
  --chart-2: #8247E5;
  --chart-3: #FFD700;
  --chart-4: #FF5F56;
  --chart-5: #CD853F;
  --sidebar: #FFFFFF;
  --sidebar-foreground: #1A1A1A;
  --sidebar-primary: #14F195;
  --sidebar-primary-foreground: #000000;
  --sidebar-accent: #F1F5F9;
  --sidebar-accent-foreground: #1A1A1A;
  --sidebar-border: #E2E8F0;
  --sidebar-ring: #14F195;
  
  /* Egyptian theme colors for light mode */
  --egypt-background-light: linear-gradient(135deg, #F5F2E8 0%, #EDE7D3 50%, #E8DCC0 100%);
  --egypt-card-light: rgba(255, 255, 255, 0.9);
  --egypt-border-light: rgba(205, 133, 63, 0.3);
=======
  --background: oklch(0.98 0 0); /* Off-white */
  --foreground: oklch(0.25 0 0); /* Charcoal grey */
  --card: oklch(0.99 0 0); /* Slightly whiter for cards */
  --card-foreground: oklch(0.25 0 0);
  --popover: oklch(0.99 0 0);
  --popover-foreground: oklch(0.25 0 0);
  --primary: oklch(0.6 0.12 195); /* Turquoise */
  --primary-foreground: oklch(0.99 0 0);
  --secondary: oklch(0.97 0 0);
  --secondary-foreground: oklch(0.205 0 0);
  --muted: oklch(0.97 0 0);
  --muted-foreground: oklch(0.556 0 0);
  --accent: oklch(0.97 0 0);
  --accent-foreground: oklch(0.205 0 0);
  --destructive: oklch(0.577 0.245 27.325);
  --border: oklch(0.922 0 0);
  --input: oklch(0.922 0 0);
  --ring: oklch(0.708 0 0);
  --chart-1: oklch(0.646 0.222 41.116);
  --chart-2: oklch(0.6 0.118 184.704);
  --chart-3: oklch(0.398 0.07 227.392);
  --chart-4: oklch(0.828 0.189 84.429);
  --chart-5: oklch(0.769 0.188 70.08);
  --sidebar: oklch(0.985 0 0);
  --sidebar-foreground: oklch(0.145 0 0);
  --sidebar-primary: oklch(0.205 0 0);
  --sidebar-primary-foreground: oklch(0.985 0 0);
  --sidebar-accent: oklch(0.97 0 0);
  --sidebar-accent-foreground: oklch(0.205 0 0);
  --sidebar-border: oklch(0.922 0 0);
  --sidebar-ring: oklch(0.708 0 0);
>>>>>>> 147e464a
}

.dark {
  /* Dark theme colors */
  --background: #0E0E10;
  --foreground: #F1F1F1;
  --card: #1A1A1A;
  --card-foreground: #F1F1F1;
  --popover: #1A1A1A;
  --popover-foreground: #F1F1F1;
  --primary: #14F195;
  --primary-foreground: #000000;
  --secondary: #262626;
  --secondary-foreground: #F1F1F1;
  --muted: #262626;
  --muted-foreground: #A1A1AA;
  --accent: #8247E5;
  --accent-foreground: #FFFFFF;
  --destructive: #FF5F56;
  --destructive-foreground: #FFFFFF;
  --border: #333333;
  --input: #333333;
  --ring: #14F195;
  --chart-1: #14F195;
  --chart-2: #8247E5;
  --chart-3: #FFD700;
  --chart-4: #FF5F56;
  --chart-5: #CD853F;
  --sidebar: #1A1A1A;
  --sidebar-foreground: #F1F1F1;
  --sidebar-primary: #14F195;
  --sidebar-primary-foreground: #000000;
  --sidebar-accent: #262626;
  --sidebar-accent-foreground: #F1F1F1;
  --sidebar-border: #333333;
  --sidebar-ring: #14F195;
  
  /* Egyptian theme colors for dark mode */
  --egypt-background-dark: linear-gradient(135deg, #2C1810 0%, #3D2415 25%, #4A2C1A 50%, #3D2415 75%, #2C1810 100%);
  --egypt-card-dark: rgba(26, 26, 26, 0.9);
  --egypt-border-dark: rgba(255, 215, 0, 0.2);
}

@theme inline {
  --radius-sm: calc(var(--radius) - 4px);
  --radius-md: calc(var(--radius) - 2px);
  --radius-lg: var(--radius);
  --radius-xl: calc(var(--radius) + 4px);
  --color-background: var(--background);
  --color-foreground: var(--foreground);
  --color-card: var(--card);
  --color-card-foreground: var(--card-foreground);
  --color-popover: var(--popover);
  --color-popover-foreground: var(--popover-foreground);
  --color-primary: var(--primary);
  --color-primary-foreground: var(--primary-foreground);
  --color-secondary: var(--secondary);
  --color-secondary-foreground: var(--secondary-foreground);
  --color-muted: var(--muted);
  --color-muted-foreground: var(--muted-foreground);
  --color-accent: var(--accent);
  --color-accent-foreground: var(--accent-foreground);
  --color-destructive: var(--destructive);
  --color-border: var(--border);
  --color-input: var(--input);
  --color-ring: var(--ring);
  --color-chart-1: var(--chart-1);
  --color-chart-2: var(--chart-2);
  --color-chart-3: var(--chart-3);
  --color-chart-4: var(--chart-4);
  --color-chart-5: var(--chart-5);
  --color-sidebar: var(--sidebar);
  --color-sidebar-foreground: var(--sidebar-foreground);
  --color-sidebar-primary: var(--sidebar-primary);
  --color-sidebar-primary-foreground: var(--sidebar-primary-foreground);
  --color-sidebar-accent: var(--sidebar-accent);
  --color-sidebar-accent-foreground: var(--sidebar-accent-foreground);
  --color-sidebar-border: var(--sidebar-border);
  --color-sidebar-ring: var(--sidebar-ring);
  
  /* Egyptian palette colors */
  --color-egypt-gold: var(--egypt-gold);
  --color-egypt-bronze: var(--egypt-bronze);
  --color-egypt-amber: var(--egypt-amber);
  --color-egypt-stone: var(--egypt-stone);
  --color-egypt-dark-stone: var(--egypt-dark-stone);
  
  /* ISIS brand colors */
  --color-isis-primary: var(--isis-primary);
  --color-isis-accent: var(--isis-accent);
  --color-isis-error: var(--isis-error);
}

@layer base {
  * {
    @apply border-border outline-ring/50;
  }
  body {
    @apply bg-background text-foreground transition-colors duration-300;
  }
  
  /* Smooth transitions for theme changes */
  *, *::before, *::after {
    transition-property: background-color, border-color, color, fill, stroke, text-decoration-color, box-shadow;
    transition-timing-function: cubic-bezier(0.4, 0, 0.2, 1);
    transition-duration: 300ms;
  }
  
  /* Enhanced focus visibility for accessibility */
  *:focus-visible {
    @apply outline-2 outline-offset-2 outline-primary;
  }
  
  /* Reduce motion for users who prefer it */
  @media (prefers-reduced-motion: reduce) {
    *, *::before, *::after {
      animation-duration: 0.01ms !important;
      animation-iteration-count: 1 !important;
      transition-duration: 0.01ms !important;
    }
    
    .animate-bounce,
    .animate-pulse,
    .animate-fade-in-out,
    .animate-sway,
    .animate-sway-reverse,
    .glow-text {
      animation: none !important;
    }
  }
  
  /* High contrast mode support */
  @media (prefers-contrast: high) {
    :root {
      --primary: #00FF00;
      --accent: #FFFF00;
      --border: #FFFFFF;
    }
    
    .dark {
      --primary: #00FF00;
      --accent: #FFFF00;
      --border: #FFFFFF;
    }
  }
}

<<<<<<< HEAD
/* Custom animations for landing page */
@keyframes fade-in-out {
  0%, 100% {
=======
/* Hieroglyphic animations */
@keyframes fadeInOut {
  0%,
  100% {
>>>>>>> 147e464a
    opacity: 0;
    transform: translateY(10px) scale(0.95);
  }
<<<<<<< HEAD
  50% {
=======
  20%,
  80% {
>>>>>>> 147e464a
    opacity: 1;
    transform: translateY(0) scale(1);
  }
}

<<<<<<< HEAD
@keyframes sway {
  0%, 100% {
    transform: rotate(15deg) translateX(0);
  }
  50% {
    transform: rotate(15deg) translateX(5px);
  }
=======
/* Rosetta Stone hieroglyphic styles */
.hieroglyphic_version {
  font-family: "Noto Sans Egyptian Hieroglyphs", "Segoe UI Historic", serif;
  line-height: 1.8;
  letter-spacing: 0.1em;
}

.hieroglyphic_version .horizontal-rtl {
  direction: rtl;
  unicode-bidi: bidi-override;
>>>>>>> 147e464a
}

@keyframes sway-reverse {
  0%, 100% {
    transform: rotate(-10deg) translateX(0);
  }
  50% {
    transform: rotate(-10deg) translateX(-5px);
  }
}

@keyframes glow-pulse {
  0%, 100% {
    text-shadow: 0 0 20px rgba(20, 241, 149, 0.3);
  }
  50% {
    text-shadow: 0 0 30px rgba(20, 241, 149, 0.6), 0 0 40px rgba(20, 241, 149, 0.3);
  }
}

.animate-fade-in-out {
  animation: fade-in-out infinite ease-in-out;
}

.animate-sway {
  animation: sway infinite ease-in-out;
}

.animate-sway-reverse {
  animation: sway-reverse infinite ease-in-out;
}

.glow-text {
  animation: glow-pulse 3s ease-in-out infinite;
}

<<<<<<< HEAD
/* Hieroglyphic text effects */
.hieroglyph-glow {
  text-shadow: 
    0 0 10px rgba(255, 215, 0, 0.5),
    0 0 20px rgba(255, 215, 0, 0.3),
    0 0 30px rgba(255, 215, 0, 0.2);
=======
.hieroglyphic_version .illegible {
  filter: blur(2px);
  opacity: 0.4;
}

/* Accessibility: Reduce motion for users who prefer it */
@media (prefers-reduced-motion: reduce) {
  .hieroglyphic_version,
  .hieroglyphic_version * {
    animation: none !important;
    transition: none !important;
  }
>>>>>>> 147e464a
}<|MERGE_RESOLUTION|>--- conflicted
+++ resolved
@@ -23,7 +23,6 @@
 
 :root {
   --radius: 0.625rem;
-<<<<<<< HEAD
   
   /* ISIS.chat brand colors from PRD - Light theme */
   --isis-primary: #14F195;
@@ -75,39 +74,6 @@
   --egypt-background-light: linear-gradient(135deg, #F5F2E8 0%, #EDE7D3 50%, #E8DCC0 100%);
   --egypt-card-light: rgba(255, 255, 255, 0.9);
   --egypt-border-light: rgba(205, 133, 63, 0.3);
-=======
-  --background: oklch(0.98 0 0); /* Off-white */
-  --foreground: oklch(0.25 0 0); /* Charcoal grey */
-  --card: oklch(0.99 0 0); /* Slightly whiter for cards */
-  --card-foreground: oklch(0.25 0 0);
-  --popover: oklch(0.99 0 0);
-  --popover-foreground: oklch(0.25 0 0);
-  --primary: oklch(0.6 0.12 195); /* Turquoise */
-  --primary-foreground: oklch(0.99 0 0);
-  --secondary: oklch(0.97 0 0);
-  --secondary-foreground: oklch(0.205 0 0);
-  --muted: oklch(0.97 0 0);
-  --muted-foreground: oklch(0.556 0 0);
-  --accent: oklch(0.97 0 0);
-  --accent-foreground: oklch(0.205 0 0);
-  --destructive: oklch(0.577 0.245 27.325);
-  --border: oklch(0.922 0 0);
-  --input: oklch(0.922 0 0);
-  --ring: oklch(0.708 0 0);
-  --chart-1: oklch(0.646 0.222 41.116);
-  --chart-2: oklch(0.6 0.118 184.704);
-  --chart-3: oklch(0.398 0.07 227.392);
-  --chart-4: oklch(0.828 0.189 84.429);
-  --chart-5: oklch(0.769 0.188 70.08);
-  --sidebar: oklch(0.985 0 0);
-  --sidebar-foreground: oklch(0.145 0 0);
-  --sidebar-primary: oklch(0.205 0 0);
-  --sidebar-primary-foreground: oklch(0.985 0 0);
-  --sidebar-accent: oklch(0.97 0 0);
-  --sidebar-accent-foreground: oklch(0.205 0 0);
-  --sidebar-border: oklch(0.922 0 0);
-  --sidebar-ring: oklch(0.708 0 0);
->>>>>>> 147e464a
 }
 
 .dark {
@@ -255,31 +221,32 @@
   }
 }
 
-<<<<<<< HEAD
 /* Custom animations for landing page */
 @keyframes fade-in-out {
   0%, 100% {
-=======
+    opacity: 0;
+    transform: translateY(10px) scale(0.95);
+  }
+  50% {
+    opacity: 1;
+    transform: translateY(0) scale(1);
+  }
+}
+
 /* Hieroglyphic animations */
 @keyframes fadeInOut {
   0%,
   100% {
->>>>>>> 147e464a
     opacity: 0;
     transform: translateY(10px) scale(0.95);
   }
-<<<<<<< HEAD
-  50% {
-=======
   20%,
   80% {
->>>>>>> 147e464a
     opacity: 1;
     transform: translateY(0) scale(1);
   }
 }
 
-<<<<<<< HEAD
 @keyframes sway {
   0%, 100% {
     transform: rotate(15deg) translateX(0);
@@ -287,7 +254,8 @@
   50% {
     transform: rotate(15deg) translateX(5px);
   }
-=======
+}
+
 /* Rosetta Stone hieroglyphic styles */
 .hieroglyphic_version {
   font-family: "Noto Sans Egyptian Hieroglyphs", "Segoe UI Historic", serif;
@@ -295,12 +263,6 @@
   letter-spacing: 0.1em;
 }
 
-.hieroglyphic_version .horizontal-rtl {
-  direction: rtl;
-  unicode-bidi: bidi-override;
->>>>>>> 147e464a
-}
-
 @keyframes sway-reverse {
   0%, 100% {
     transform: rotate(-10deg) translateX(0);
@@ -335,17 +297,12 @@
   animation: glow-pulse 3s ease-in-out infinite;
 }
 
-<<<<<<< HEAD
 /* Hieroglyphic text effects */
 .hieroglyph-glow {
   text-shadow: 
     0 0 10px rgba(255, 215, 0, 0.5),
     0 0 20px rgba(255, 215, 0, 0.3),
     0 0 30px rgba(255, 215, 0, 0.2);
-=======
-.hieroglyphic_version .illegible {
-  filter: blur(2px);
-  opacity: 0.4;
 }
 
 /* Accessibility: Reduce motion for users who prefer it */
@@ -355,5 +312,4 @@
     animation: none !important;
     transition: none !important;
   }
->>>>>>> 147e464a
 }