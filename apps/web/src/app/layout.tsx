<<<<<<< HEAD
import type { Metadata } from 'next';
import { Geist, Geist_Mono } from 'next/font/google';
import '../index.css';
import { ErrorBoundary } from '@/components/error-boundary';
import Header from '@/components/header';
import Providers from '@/components/providers';
import ServiceWorkerManager from '@/components/service-worker-manager';

const geistSans = Geist({
  variable: '--font-geist-sans',
  subsets: ['latin'],
});

const geistMono = Geist_Mono({
  variable: '--font-geist-mono',
  subsets: ['latin'],
});

export const metadata: Metadata = {
  title: 'ISIS Chat - AI Chat Platform with Web3',
  description:
    'Next-generation AI chat platform combining advanced RAG capabilities with Solana Web3 integration. Upload documents, create intelligent chatbots, and interact with multiple AI models.',
  keywords:
    'AI chat, Web3, Solana, RAG, document search, chatbot, Claude, GPT-4',
  authors: [{ name: 'ISIS Chat Team' }],
  creator: 'ISIS Chat',
  publisher: 'ISIS Chat',
  formatDetection: {
    email: false,
    address: false,
    telephone: false,
  },
  icons: {
    icon: '/favicon.png',
    apple: '/favicon.png',
  },
  manifest: '/manifest.webmanifest',
  viewport: {
    width: 'device-width',
    initialScale: 1,
    maximumScale: 1,
=======
import type { Metadata } from "next";
import { Inter, IBM_Plex_Mono } from "next/font/google";
import "../index.css";
import Providers from "@/components/providers";
import Header from "@/components/header";

// PRD Typography: Inter for body, IBM Plex Mono for code
// Note: Satoshi Variable for headers will be loaded via CSS for better Bun runtime performance
const inter = Inter({
  variable: "--font-inter",
  subsets: ["latin"],
  display: "swap",
});

const ibmPlexMono = IBM_Plex_Mono({
  variable: "--font-ibm-plex-mono",
  subsets: ["latin"],
  weight: ["400", "500", "600"],
  display: "swap",
});

export const metadata: Metadata = {
  title: "isis.chat - Ancient Wisdom • Modern AI",
  description: "Solana-native AI chat platform with RAG capabilities. Authenticate with your wallet, chat with AI, and unlock the power of ancient wisdom through modern technology.",
  keywords: ["AI chat", "Solana", "Web3", "RAG", "Ancient Egypt", "Blockchain", "Crypto"],
  authors: [{ name: "SYMBaiEX" }],
  creator: "isis.chat",
  openGraph: {
    title: "isis.chat - Ancient Wisdom • Modern AI",
    description: "Solana-native AI chat platform with RAG capabilities",
    type: "website",
    locale: "en_US",
  },
  twitter: {
    card: "summary_large_image",
    title: "isis.chat - Ancient Wisdom • Modern AI",
    description: "Solana-native AI chat platform with RAG capabilities",
  },
  robots: {
    index: true,
    follow: true,
>>>>>>> 34a84f7b
  },
};

export default function RootLayout({
  children,
}: Readonly<{
  children: React.ReactNode;
}>) {
  return (
    <html lang="en" suppressHydrationWarning>
      <head>
        {/* Preload Satoshi Variable font for better performance with Bun */}
        <link
          rel="preload"
          href="https://api.fontshare.com/v2/css?f[]=satoshi@900,700,500,400&display=swap"
          as="style"
          onLoad="this.onload=null;this.rel='stylesheet'"
        />
        <noscript>
          <link
            rel="stylesheet"
            href="https://api.fontshare.com/v2/css?f[]=satoshi@900,700,500,400&display=swap"
          />
        </noscript>
      </head>
      <body
        className={`${inter.variable} ${ibmPlexMono.variable} font-sans antialiased`}
      >
<<<<<<< HEAD
        <ErrorBoundary>
          <Providers>
            <ServiceWorkerManager />
            <div className="grid h-svh grid-rows-[auto_1fr]">
              <Header />
              {children}
            </div>
          </Providers>
        </ErrorBoundary>
=======
        <Providers>
          <div className="grid grid-rows-[auto_1fr] min-h-screen">
            <Header />
            <main className="flex-1">
              {children}
            </main>
          </div>
        </Providers>
>>>>>>> 34a84f7b
      </body>
    </html>
  );
}<|MERGE_RESOLUTION|>--- conflicted
+++ resolved
@@ -1,51 +1,10 @@
-<<<<<<< HEAD
 import type { Metadata } from 'next';
-import { Geist, Geist_Mono } from 'next/font/google';
+import { Inter, IBM_Plex_Mono } from 'next/font/google';
 import '../index.css';
 import { ErrorBoundary } from '@/components/error-boundary';
 import Header from '@/components/header';
 import Providers from '@/components/providers';
 import ServiceWorkerManager from '@/components/service-worker-manager';
-
-const geistSans = Geist({
-  variable: '--font-geist-sans',
-  subsets: ['latin'],
-});
-
-const geistMono = Geist_Mono({
-  variable: '--font-geist-mono',
-  subsets: ['latin'],
-});
-
-export const metadata: Metadata = {
-  title: 'ISIS Chat - AI Chat Platform with Web3',
-  description:
-    'Next-generation AI chat platform combining advanced RAG capabilities with Solana Web3 integration. Upload documents, create intelligent chatbots, and interact with multiple AI models.',
-  keywords:
-    'AI chat, Web3, Solana, RAG, document search, chatbot, Claude, GPT-4',
-  authors: [{ name: 'ISIS Chat Team' }],
-  creator: 'ISIS Chat',
-  publisher: 'ISIS Chat',
-  formatDetection: {
-    email: false,
-    address: false,
-    telephone: false,
-  },
-  icons: {
-    icon: '/favicon.png',
-    apple: '/favicon.png',
-  },
-  manifest: '/manifest.webmanifest',
-  viewport: {
-    width: 'device-width',
-    initialScale: 1,
-    maximumScale: 1,
-=======
-import type { Metadata } from "next";
-import { Inter, IBM_Plex_Mono } from "next/font/google";
-import "../index.css";
-import Providers from "@/components/providers";
-import Header from "@/components/header";
 
 // PRD Typography: Inter for body, IBM Plex Mono for code
 // Note: Satoshi Variable for headers will be loaded via CSS for better Bun runtime performance
@@ -82,7 +41,21 @@
   robots: {
     index: true,
     follow: true,
->>>>>>> 34a84f7b
+  },
+  formatDetection: {
+    email: false,
+    address: false,
+    telephone: false,
+  },
+  icons: {
+    icon: '/favicon.png',
+    apple: '/favicon.png',
+  },
+  manifest: '/manifest.webmanifest',
+  viewport: {
+    width: 'device-width',
+    initialScale: 1,
+    maximumScale: 1,
   },
 };
 
@@ -111,26 +84,17 @@
       <body
         className={`${inter.variable} ${ibmPlexMono.variable} font-sans antialiased`}
       >
-<<<<<<< HEAD
         <ErrorBoundary>
           <Providers>
             <ServiceWorkerManager />
             <div className="grid h-svh grid-rows-[auto_1fr]">
               <Header />
-              {children}
+              <main className="flex-1">
+                {children}
+              </main>
             </div>
           </Providers>
         </ErrorBoundary>
-=======
-        <Providers>
-          <div className="grid grid-rows-[auto_1fr] min-h-screen">
-            <Header />
-            <main className="flex-1">
-              {children}
-            </main>
-          </div>
-        </Providers>
->>>>>>> 34a84f7b
       </body>
     </html>
   );
