/**
 * Chat Messages Endpoint with AI Streaming
 * Handles message creation and AI streaming responses
 */

import { openai } from '@ai-sdk/openai';
import { convertToModelMessages, streamText } from 'ai';
import { nanoid } from 'nanoid';
import { type NextRequest, NextResponse } from 'next/server';
import { z } from 'zod';
import { type AuthenticatedRequest, withAuth } from '@/lib/middleware/auth';
import { messageRateLimit } from '@/lib/middleware/rate-limit';
import type { ChatMessage, SendMessageRequest } from '@/lib/types/api';
import { MessageRole } from '@/lib/types/api';
import {
  addSecurityHeaders,
  createdResponse,
  notFoundResponse,
  paginatedResponse,
  successResponse,
  validationErrorResponse,
} from '@/lib/utils/api-response';
import { createModuleLogger } from '@/lib/utils/logger';

// =============================================================================
// Logger
// =============================================================================

const log = createModuleLogger('api/chats/messages');

// =============================================================================
// Request Validation
// =============================================================================

const sendMessageSchema = z.object({
  content: z
    .string()
    .min(1, 'Message content is required')
    .max(10_000, 'Message must be 10000 characters or less'),
  role: z.nativeEnum(MessageRole).default(MessageRole.USER),
  stream: z.boolean().default(true),
  temperature: z.number().min(0).max(2).optional(),
  maxTokens: z.number().min(1).max(8000).optional(),
});

const listMessagesSchema = z.object({
  cursor: z.string().optional(),
  limit: z.coerce.number().min(1).max(100).default(50),
});

// =============================================================================
// Helper Functions
// =============================================================================

async function getChatById(chatId: string, walletAddress: string) {
  // TODO: Implement Convex query to get chat
  // return await getChat(chatId, walletAddress);

  // Mock implementation
  if (chatId.length < 10) return null;

  return {
    _id: chatId,
    walletAddress,
    model: 'gpt-4o',
    systemPrompt: 'You are a helpful AI assistant.',
    temperature: 0.7,
    maxTokens: 2000,
  };
}

async function getChatMessages(
  chatId: string,
  walletAddress: string,
  options: { cursor?: string; limit: number }
) {
  // TODO: Implement Convex query to get messages
  // return await getMessages(chatId, walletAddress, options);

  // Mock implementation
  const mockMessages: ChatMessage[] = Array.from(
    { length: Math.min(options.limit, 10) },
    (_, i) => ({
      _id: nanoid(12),
      chatId,
      walletAddress,
      role: i % 2 === 0 ? MessageRole.USER : MessageRole.ASSISTANT,
      content:
        i % 2 === 0 ? 'User message content' : 'Assistant response content',
      tokenCount: Math.floor(Math.random() * 100) + 20,
      metadata:
        i % 2 === 1
          ? {
              model: 'gpt-4o',
              finishReason: 'stop',
              usage: {
                inputTokens: 50,
                outputTokens: 75,
                totalTokens: 125,
              },
            }
          : undefined,
      createdAt: Date.now() - i * 30 * 1000, // 30 seconds apart
    })
  );

  return {
    messages: mockMessages,
    hasMore: mockMessages.length === options.limit,
    nextCursor:
      mockMessages.length === options.limit
        ? mockMessages[mockMessages.length - 1]._id
        : undefined,
  };
}

// =============================================================================
// Route Handlers
// =============================================================================

export async function GET(
  request: NextRequest,
<<<<<<< HEAD
  context: { params: Promise<{ id: string }> }
=======
  { params }: { params: Promise<{ id: string }> }
>>>>>>> upstream/main
) {
  return messageRateLimit(request, async (req) => {
    return withAuth(req, async (authReq: AuthenticatedRequest) => {
      const { walletAddress } = authReq.user;
      const { id: chatId } = await params;

      try {
<<<<<<< HEAD
=======
        const { walletAddress } = authReq.user;
<<<<<<< HEAD
        const params = await context.params;
        const { id: chatId } = params;
=======
        const { id: chatId } = await params;
>>>>>>> upstream/main
>>>>>>> 7ecc9ab9
        const { searchParams } = new URL(req.url);

        // Validate chat exists and user has access
        const chat = await getChatById(chatId, walletAddress);
        if (!chat) {
          return notFoundResponse('Chat not found');
        }

        // Parse and validate query parameters
        const queryValidation = listMessagesSchema.safeParse({
          cursor: searchParams.get('cursor'),
          limit: searchParams.get('limit'),
        });

        if (!queryValidation.success) {
          return validationErrorResponse(
            'Invalid query parameters',
            queryValidation.error.flatten().fieldErrors
          );
        }

        const { cursor, limit } = queryValidation.data;

        // Fetch messages
        const { messages, hasMore, nextCursor } = await getChatMessages(
          chatId,
          walletAddress,
          { cursor, limit }
        );

        log.apiRequest('GET /api/chats/[id]/messages', {
          chatId,
          walletAddress,
          messageCount: messages.length,
          hasMore,
          cursor,
        });

        const response = paginatedResponse(messages, {
          cursor,
          nextCursor,
          hasMore,
          limit,
        });

        return addSecurityHeaders(response);
      } catch (error) {
        log.error('Failed to retrieve messages', {
          error,
          chatId,
          operation: 'get_messages',
        });
        return validationErrorResponse('Failed to retrieve messages');
      }
    });
  });
}

export async function POST(
  request: NextRequest,
<<<<<<< HEAD
  context: { params: Promise<{ id: string }> }
=======
  { params }: { params: Promise<{ id: string }> }
>>>>>>> upstream/main
) {
  return messageRateLimit(request, async (req) => {
    return withAuth(req, async (authReq: AuthenticatedRequest) => {
<<<<<<< HEAD
      const { walletAddress } = authReq.user;
      const { id: chatId } = await params;
=======
      try {
        const { walletAddress } = authReq.user;
<<<<<<< HEAD
        const params = await context.params;
        const { id: chatId } = params;
=======
        const { id: chatId } = await params;
>>>>>>> upstream/main
>>>>>>> 7ecc9ab9

      try {
        // Validate chat exists and user has access
        const chat = await getChatById(chatId, walletAddress);
        if (!chat) {
          return notFoundResponse('Chat not found');
        }

        // Parse and validate request body
        const body = await req.json();
        const validation = sendMessageSchema.safeParse(body);

        if (!validation.success) {
          return validationErrorResponse(
            'Invalid message data',
            validation.error.flatten().fieldErrors
          );
        }

        const { content, role, stream, temperature, maxTokens } =
          validation.data;

        // Create user message
        const userMessage: ChatMessage = {
          _id: nanoid(12),
          chatId,
          walletAddress,
          role,
          content,
          tokenCount: Math.floor(content.length / 4), // Rough token estimate
          createdAt: Date.now(),
        };

        // TODO: Save user message to Convex
        // await saveMessage(userMessage);

        // If not streaming, return the saved message
        if (!stream) {
          log.dbOperation('message_created', {
            messageId: userMessage._id,
            chatId,
            walletAddress,
            role,
            tokenCount: userMessage.tokenCount,
          });
          const response = createdResponse(userMessage);
          return addSecurityHeaders(response);
        }

        // For streaming, get chat history for AI context
        const { messages: historyMessages } = await getChatMessages(
          chatId,
          walletAddress,
          { limit: 20 }
        );

        // Convert to AI SDK UI Message format
        const conversationHistory = [
          ...historyMessages.reverse().map((msg) => ({
            id: msg._id,
            role: msg.role as 'user' | 'assistant' | 'system',
            parts: [{ type: 'text' as const, text: msg.content }],
          })),
          {
            id: userMessage._id,
            role: userMessage.role as 'user' | 'assistant' | 'system',
            parts: [{ type: 'text' as const, text: userMessage.content }],
          },
        ];

        // Stream AI response
        const result = streamText({
          model: openai(chat.model),
          system: chat.systemPrompt || 'You are a helpful AI assistant.',
          messages: convertToModelMessages(conversationHistory),
          temperature: temperature ?? chat.temperature ?? 0.7,
          maxOutputTokens: maxTokens ?? chat.maxTokens ?? 2000,
          onFinish: async ({ text, finishReason, usage }) => {
            try {
              // TODO: Save assistant message to Convex
              const assistantMessage: ChatMessage = {
                _id: nanoid(12),
                chatId,
                walletAddress,
                role: MessageRole.ASSISTANT,
                content: text,
                tokenCount: usage.totalTokens || Math.floor(text.length / 4),
                metadata: {
                  model: chat.model,
                  finishReason: finishReason || 'stop',
                  usage: {
                    inputTokens: usage.inputTokens || 0,
                    outputTokens: usage.outputTokens || 0,
                    totalTokens: usage.totalTokens || 0,
                  },
                },
                createdAt: Date.now(),
              };

              // await saveMessage(assistantMessage);
              // await updateChatLastMessage(chatId, assistantMessage);

              log.dbOperation('ai_message_created', {
                messageId: assistantMessage._id,
                chatId,
                walletAddress,
                model: chat.model,
                tokenCount: assistantMessage.tokenCount,
                finishReason,
                usage,
              });
            } catch (error) {
              log.error('Failed to save AI response', {
                error,
                chatId,
                operation: 'save_ai_response',
              });
            }
          },
        });

        log.apiRequest('POST /api/chats/[id]/messages - Stream', {
          chatId,
          walletAddress,
          model: chat.model,
          temperature: temperature ?? chat.temperature ?? 0.7,
          maxTokens: maxTokens ?? chat.maxTokens ?? 2000,
          historyLength: conversationHistory.length,
        });

        // Return streaming response
        return result.toUIMessageStreamResponse({
          originalMessages: conversationHistory,
        });
      } catch (error) {
        log.error('Failed to send message', {
          error,
          chatId,
          operation: 'send_message',
        });
        return validationErrorResponse('Failed to send message');
      }
    });
  });
}

export async function OPTIONS() {
  const response = new NextResponse(null, { status: 200 });
  return addSecurityHeaders(response);
}

// =============================================================================
// Additional Configuration
// =============================================================================

// Allow streaming responses up to 60 seconds
export const maxDuration = 60;<|MERGE_RESOLUTION|>--- conflicted
+++ resolved
@@ -120,28 +120,13 @@
 
 export async function GET(
   request: NextRequest,
-<<<<<<< HEAD
-  context: { params: Promise<{ id: string }> }
-=======
   { params }: { params: Promise<{ id: string }> }
->>>>>>> upstream/main
 ) {
   return messageRateLimit(request, async (req) => {
     return withAuth(req, async (authReq: AuthenticatedRequest) => {
-      const { walletAddress } = authReq.user;
-      const { id: chatId } = await params;
-
       try {
-<<<<<<< HEAD
-=======
         const { walletAddress } = authReq.user;
-<<<<<<< HEAD
-        const params = await context.params;
-        const { id: chatId } = params;
-=======
         const { id: chatId } = await params;
->>>>>>> upstream/main
->>>>>>> 7ecc9ab9
         const { searchParams } = new URL(req.url);
 
         // Validate chat exists and user has access
@@ -202,29 +187,13 @@
 
 export async function POST(
   request: NextRequest,
-<<<<<<< HEAD
-  context: { params: Promise<{ id: string }> }
-=======
   { params }: { params: Promise<{ id: string }> }
->>>>>>> upstream/main
 ) {
   return messageRateLimit(request, async (req) => {
     return withAuth(req, async (authReq: AuthenticatedRequest) => {
-<<<<<<< HEAD
-      const { walletAddress } = authReq.user;
-      const { id: chatId } = await params;
-=======
       try {
         const { walletAddress } = authReq.user;
-<<<<<<< HEAD
-        const params = await context.params;
-        const { id: chatId } = params;
-=======
         const { id: chatId } = await params;
->>>>>>> upstream/main
->>>>>>> 7ecc9ab9
-
-      try {
         // Validate chat exists and user has access
         const chat = await getChatById(chatId, walletAddress);
         if (!chat) {
