/**
 * Authentication Verification Endpoint
 * Verifies wallet signature and issues JWT token
 */

import { PublicKey } from '@solana/web3.js';
import { type NextRequest, NextResponse } from 'next/server';
import { z } from 'zod';
import { getStorage } from '@/lib/database/storage';
import {
  createJWTToken,
  validateNonce,
  verifyWalletSignature,
} from '@/lib/middleware/auth';
import { authRateLimit } from '@/lib/middleware/rate-limit';
import type { AuthSession } from '@/lib/types/api';
import { SubscriptionFeature, SubscriptionTier, Theme } from '@/lib/types/api';
import {
  addSecurityHeaders,
  successResponse,
  unauthorizedResponse,
  validationErrorResponse,
} from '@/lib/utils/api-response';
import { createModuleLogger } from '@/lib/utils/logger';

const log = createModuleLogger('auth-verify-api');

// =============================================================================
// Request Validation
// =============================================================================

const verifySchema = z.object({
  message: z.string().min(1, 'Message is required'),
  signature: z.string().min(1, 'Signature is required'),
  publicKey: z.string().refine((key) => {
    try {
      new PublicKey(key);
      return /^[1-9A-HJ-NP-Za-km-z]{32,44}$/.test(key);
    } catch {
      return false;
    }
  }, 'Invalid Solana public key'),
});

// =============================================================================
// Message Parsing
// =============================================================================

function parseSignInMessage(message: string): {
  domain: string;
  publicKey: string;
  statement: string;
  uri: string;
  version: string;
  chainId: number;
  nonce: string;
  issuedAt: string;
  expirationTime: string;
} | null {
  try {
    const lines = message.split('\n');

    // Parse SIWE-style message format
    const domainMatch = lines[0]?.match(
      /^(.+) wants you to sign in with your Solana account:$/
    );
    if (!domainMatch) return null;

    const domain = domainMatch[1];
    const publicKey = lines[1];
    const statement = lines[3];

    // Parse URI, Version, Chain ID, Nonce, Issued At, Expiration Time
    const uriMatch = lines[5]?.match(/^URI: (.+)$/);
    const versionMatch = lines[6]?.match(/^Version: (\d+)$/);
    const chainIdMatch = lines[7]?.match(/^Chain ID: (\d+)$/);
    const nonceMatch = lines[8]?.match(/^Nonce: (.+)$/);
    const issuedAtMatch = lines[9]?.match(/^Issued At: (.+)$/);
    const expirationTimeMatch = lines[10]?.match(/^Expiration Time: (.+)$/);

    if (
      !(
        uriMatch &&
        versionMatch &&
        chainIdMatch &&
        nonceMatch &&
        issuedAtMatch &&
        expirationTimeMatch
      )
    ) {
      return null;
    }

    return {
      domain,
      publicKey,
      statement,
      uri: uriMatch[1],
      version: versionMatch[1],
      chainId: Number.parseInt(chainIdMatch[1]),
      nonce: nonceMatch[1],
      issuedAt: issuedAtMatch[1],
      expirationTime: expirationTimeMatch[1],
    };
  } catch (error) {
<<<<<<< HEAD
    // Message parsing failed
=======
    log.error('Message parsing failed', {
      error: error instanceof Error ? error.message : String(error),
    });
>>>>>>> 147e464a
    return null;
  }
}

// =============================================================================
// Route Handlers
// =============================================================================

export async function POST(request: NextRequest) {
  return authRateLimit(request, async (req) => {
    try {
      // Parse and validate request body
      const body = await req.json();
      const validation = verifySchema.safeParse(body);

      if (!validation.success) {
        return validationErrorResponse(
          'Invalid request parameters',
          validation.error.flatten().fieldErrors
        );
      }

      const { message, signature, publicKey } = validation.data;

      // Parse the signed message
      const parsedMessage = parseSignInMessage(message);
      if (!parsedMessage) {
        return validationErrorResponse('Invalid message format');
      }

      // Validate the public key matches
      if (parsedMessage.publicKey !== publicKey) {
        return unauthorizedResponse('Public key mismatch');
      }

      // Check message expiration
      const expirationTime = new Date(parsedMessage.expirationTime);
      if (expirationTime < new Date()) {
        return unauthorizedResponse('Challenge expired');
      }

      // Validate domain (prevent replay attacks from other domains)
      const expectedDomain = process.env.NEXT_PUBLIC_DOMAIN || 'localhost:3001';
      if (parsedMessage.domain !== expectedDomain) {
        return unauthorizedResponse('Invalid domain');
      }

      // Validate URI
      const expectedURI =
        process.env.NEXT_PUBLIC_APP_URL || 'http://localhost:3001';
      if (parsedMessage.uri !== expectedURI) {
        return unauthorizedResponse('Invalid URI');
      }

      // Validate nonce (prevent replay attacks)
      if (!(await validateNonce(publicKey, parsedMessage.nonce))) {
        return unauthorizedResponse('Invalid or expired nonce');
      }

      // Verify wallet signature
      if (!verifyWalletSignature(message, signature, publicKey)) {
        return unauthorizedResponse('Invalid signature');
      }

      // Create wallet address (base58 encoded public key)
      const walletAddress = new PublicKey(publicKey).toString();

      // Generate JWT token
      const token = createJWTToken(walletAddress, publicKey);

      // Create or update user in Convex database
      const storage = getStorage();
      let user;

      try {
        // Using ConvexHttpClient to call the users.upsert mutation
        const convexUrl = process.env.NEXT_PUBLIC_CONVEX_URL;
        if (!convexUrl) {
          throw new Error(
            'NEXT_PUBLIC_CONVEX_URL environment variable is required'
          );
        }

        const convexClient = new (
          await import('convex/browser')
        ).ConvexHttpClient(convexUrl);

        user = await convexClient.mutation(
          (await import('@convex/_generated/api')).api.users.upsert,
          {
            walletAddress,
            publicKey,
            preferences: {
              theme: 'dark' as 'dark' | 'light',
              aiModel: 'gpt-4o',
              notifications: true,
            },
          }
        );
      } catch (error) {
        // Failed to create/update user in database
        // Continue with default user data if database operation fails
        user = {
          walletAddress,
          publicKey,
          displayName: undefined,
          avatar: undefined,
          preferences: {
<<<<<<< HEAD
            theme: 'dark' as 'dark' | 'light',
=======
            theme: Theme.DARK,
>>>>>>> 147e464a
            aiModel: 'gpt-4o',
            notifications: true,
          },
          subscription: {
<<<<<<< HEAD
            tier: 'free' as 'free' | 'pro' | 'enterprise',
=======
            tier: SubscriptionTier.FREE,
>>>>>>> 147e464a
            tokensUsed: 0,
            tokensLimit: 10_000,
            features: [SubscriptionFeature.BASIC_CHAT],
          },
          createdAt: Date.now(),
          lastActiveAt: Date.now(),
          isActive: true,
        };
      }

      // Create auth session response
      const authSession: AuthSession = {
        walletAddress,
        publicKey,
        token,
        refreshToken: '', // TODO: Implement refresh tokens
        expiresAt: Date.now() + 24 * 60 * 60 * 1000, // 24 hours
        user: user!, // We ensure user is always defined above
      };

      // Add security headers and return response
      const response = successResponse(authSession);
      return addSecurityHeaders(response);
    } catch (error) {
<<<<<<< HEAD
      // Authentication verification error
=======
      log.error('Authentication verification error', {
        error: error instanceof Error ? error.message : String(error),
      });
>>>>>>> 147e464a

      return unauthorizedResponse('Authentication failed');
    }
  });
}

export async function OPTIONS(request: NextRequest) {
  const response = new NextResponse(null, { status: 200 });
  return addSecurityHeaders(response);
}<|MERGE_RESOLUTION|>--- conflicted
+++ resolved
@@ -103,13 +103,9 @@
       expirationTime: expirationTimeMatch[1],
     };
   } catch (error) {
-<<<<<<< HEAD
-    // Message parsing failed
-=======
     log.error('Message parsing failed', {
       error: error instanceof Error ? error.message : String(error),
     });
->>>>>>> 147e464a
     return null;
   }
 }
@@ -218,23 +214,15 @@
           displayName: undefined,
           avatar: undefined,
           preferences: {
-<<<<<<< HEAD
             theme: 'dark' as 'dark' | 'light',
-=======
-            theme: Theme.DARK,
->>>>>>> 147e464a
             aiModel: 'gpt-4o',
             notifications: true,
           },
           subscription: {
-<<<<<<< HEAD
             tier: 'free' as 'free' | 'pro' | 'enterprise',
-=======
-            tier: SubscriptionTier.FREE,
->>>>>>> 147e464a
             tokensUsed: 0,
             tokensLimit: 10_000,
-            features: [SubscriptionFeature.BASIC_CHAT],
+            features: ['basic_chat', 'document_upload'],
           },
           createdAt: Date.now(),
           lastActiveAt: Date.now(),
@@ -256,13 +244,9 @@
       const response = successResponse(authSession);
       return addSecurityHeaders(response);
     } catch (error) {
-<<<<<<< HEAD
-      // Authentication verification error
-=======
       log.error('Authentication verification error', {
         error: error instanceof Error ? error.message : String(error),
       });
->>>>>>> 147e464a
 
       return unauthorizedResponse('Authentication failed');
     }
