--- conflicted
+++ resolved
@@ -58,29 +58,13 @@
  */
 export async function GET(
   request: NextRequest,
-<<<<<<< HEAD
-  context: { params: Promise<{ id: string }> }
-=======
   { params }: { params: Promise<{ id: string }> }
->>>>>>> upstream/main
 ) {
   return generalRateLimit(request, async (req) => {
     return withAuth(req, async (authReq: AuthenticatedRequest) => {
-<<<<<<< HEAD
-      const { walletAddress } = authReq.user;
-      const { id: documentId } = await params;
-=======
       try {
         const { walletAddress } = authReq.user;
-<<<<<<< HEAD
-        const params = await context.params;
-        const { id: documentId } = params;
-=======
         const { id: documentId } = await params;
->>>>>>> upstream/main
->>>>>>> 7ecc9ab9
-
-      try {
         // Check if document exists and user can access it
         const storage = getStorage();
         if (!(await storage.canAccessDocument(walletAddress, documentId))) {
@@ -121,29 +105,13 @@
  */
 export async function PUT(
   request: NextRequest,
-<<<<<<< HEAD
-  context: { params: Promise<{ id: string }> }
-=======
   { params }: { params: Promise<{ id: string }> }
->>>>>>> upstream/main
 ) {
   return generalRateLimit(request, async (req) => {
     return withAuth(req, async (authReq: AuthenticatedRequest) => {
-<<<<<<< HEAD
-      const { walletAddress } = authReq.user;
-      const { id: documentId } = await params;
-=======
       try {
         const { walletAddress } = authReq.user;
-<<<<<<< HEAD
-        const params = await context.params;
-        const { id: documentId } = params;
-=======
         const { id: documentId } = await params;
->>>>>>> upstream/main
->>>>>>> 7ecc9ab9
-
-      try {
         // Check if document exists and user can access it
         const storage = getStorage();
         if (!(await storage.canAccessDocument(walletAddress, documentId))) {
@@ -227,29 +195,13 @@
  */
 export async function DELETE(
   request: NextRequest,
-<<<<<<< HEAD
-  context: { params: Promise<{ id: string }> }
-=======
   { params }: { params: Promise<{ id: string }> }
->>>>>>> upstream/main
 ) {
   return generalRateLimit(request, async (req) => {
     return withAuth(req, async (authReq: AuthenticatedRequest) => {
-<<<<<<< HEAD
-      const { walletAddress } = authReq.user;
-      const { id: documentId } = await params;
-=======
       try {
         const { walletAddress } = authReq.user;
-<<<<<<< HEAD
-        const params = await context.params;
-        const { id: documentId } = params;
-=======
         const { id: documentId } = await params;
->>>>>>> upstream/main
->>>>>>> 7ecc9ab9
-
-      try {
         // Check if document exists and user can access it
         const storage = getStorage();
         if (!(await storage.canAccessDocument(walletAddress, documentId))) {
